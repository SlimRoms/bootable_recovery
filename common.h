/*
 * Copyright (C) 2007 The Android Open Source Project
 *
 * Licensed under the Apache License, Version 2.0 (the "License");
 * you may not use this file except in compliance with the License.
 * You may obtain a copy of the License at
 *
 *      http://www.apache.org/licenses/LICENSE-2.0
 *
 * Unless required by applicable law or agreed to in writing, software
 * distributed under the License is distributed on an "AS IS" BASIS,
 * WITHOUT WARRANTIES OR CONDITIONS OF ANY KIND, either express or implied.
 * See the License for the specific language governing permissions and
 * limitations under the License.
 */

#ifndef RECOVERY_COMMON_H
#define RECOVERY_COMMON_H

#include <stdio.h>
#include <stdarg.h>

// Initialize the graphics system.
void ui_init();

// Use KEY_* codes from <linux/input.h> or KEY_DREAM_* from "minui/minui.h".
void ui_cancel_wait_key();
int ui_wait_key();            // waits for a key/button press, returns the code
int ui_key_pressed(int key);  // returns >0 if the code is currently pressed
int ui_text_visible();        // returns >0 if text log is currently visible
int ui_text_ever_visible();   // returns >0 if text log was ever visible
void ui_show_text(int visible);
void ui_clear_key_queue();

// Write a message to the on-screen log shown with Alt-L (also to stderr).
// The screen is small, and users may need to report these messages to support,
// so keep the output short and not too cryptic.
void ui_print(const char *fmt, ...) __attribute__((format(printf, 1, 2)));
void ui_printlogtail(int nb_lines);

void ui_delete_line();
void ui_set_show_text(int value);
void ui_set_nice(int enabled);
#define ui_nice_print(...) { ui_set_nice(1); ui_print(__VA_ARGS__); ui_set_nice(0); }
int ui_was_niced();
int ui_get_text_cols();
void ui_increment_frame();

// Display some header text followed by a menu of items, which appears
// at the top of the screen (in place of any scrolling ui_print()
// output, if necessary).
int ui_start_menu(char** headers, char** items, int initial_selection);
// Set the menu highlight to the given index, and return it (capped to
// the range [0..numitems).
int ui_menu_select(int sel);
// End menu mode, resetting the text overlay so that ui_print()
// statements will be displayed.
void ui_end_menu();

int ui_get_showing_back_button();
void ui_set_showing_back_button(int showBackButton);

// Set the icon (normally the only thing visible besides the progress bar).
enum {
  BACKGROUND_ICON_NONE,
  BACKGROUND_ICON_INSTALLING,
  BACKGROUND_ICON_ERROR,
  BACKGROUND_ICON_CLOCKWORK,
  BACKGROUND_ICON_FIRMWARE_INSTALLING,
  BACKGROUND_ICON_FIRMWARE_ERROR,
  NUM_BACKGROUND_ICONS
};
void ui_set_background(int icon);

// Get a malloc'd copy of the screen image showing (only) the specified icon.
// Also returns the width, height, and bits per pixel of the returned image.
// TODO: Use some sort of "struct Bitmap" here instead of all these variables?
char *ui_copy_image(int icon, int *width, int *height, int *bpp);

// Show a progress bar and define the scope of the next operation:
//   portion - fraction of the progress bar the next operation will use
//   seconds - expected time interval (progress bar moves at this minimum rate)
void ui_show_progress(float portion, int seconds);
void ui_set_progress(float fraction);  // 0.0 - 1.0 within the defined scope

// Default allocation of progress bar segments to operations
static const int VERIFICATION_PROGRESS_TIME = 60;
static const float VERIFICATION_PROGRESS_FRACTION = 0.25;
static const float DEFAULT_FILES_PROGRESS_FRACTION = 0.4;
static const float DEFAULT_IMAGE_PROGRESS_FRACTION = 0.1;

// Show a rotating "barberpole" for ongoing operations.  Updates automatically.
void ui_show_indeterminate_progress();

// Hide and reset the progress bar.
void ui_reset_progress();

#define LOGE(...) ui_print("E:" __VA_ARGS__)
#define LOGW(...) fprintf(stdout, "W:" __VA_ARGS__)
#define LOGI(...) fprintf(stdout, "I:" __VA_ARGS__)

#if 0
#define LOGV(...) fprintf(stdout, "V:" __VA_ARGS__)
#define LOGD(...) fprintf(stdout, "D:" __VA_ARGS__)
#else
#define LOGV(...) do {} while (0)
#define LOGD(...) do {} while (0)
#endif

#define STRINGIFY(x) #x
#define EXPAND(x) STRINGIFY(x)

<<<<<<< HEAD
typedef struct {
    const char* mount_point;  // eg. "/cache".  must live in the root directory.

    const char* fs_type;      // "yaffs2" or "ext4" or "vfat"

    const char* device;       // MTD partition name if fs_type == "yaffs"
                              // block device if fs_type == "ext4" or "vfat"

    const char* device2;      // alternative device to try if fs_type
                              // == "ext4" or "vfat" and mounting
                              // 'device' fails

    long long length;         // (ext4 partition only) when
                              // formatting, size to use for the
                              // partition.  0 or negative number
                              // means to format all but the last
                              // (that much).

    const char* fs_type2;

    const char* fs_options;

    const char* fs_options2;

    const char* lun;          // (/sdcard, /emmc, /external_sd only) LUN file to
                              // use when mounting via USB mass storage
} Volume;
=======
typedef struct fstab_rec Volume;
>>>>>>> da1ebaef

typedef struct {
    // number of frames in indeterminate progress bar animation
    int indeterminate_frames;

    // number of frames per second to try to maintain when animating
    int update_fps;

    // number of frames in installing animation.  may be zero for a
    // static installation icon.
    int installing_frames;

    // the install icon is animated by drawing images containing the
    // changing part over the base icon.  These specify the
    // coordinates of the upper-left corner.
    int install_overlay_offset_x;
    int install_overlay_offset_y;

} UIParameters;

// fopen a file, mounting volumes and making parent dirs as necessary.
FILE* fopen_path(const char *path, const char *mode);

<<<<<<< HEAD
int ui_get_selected_item();
int ui_is_showing_back_button();
=======
void ui_print(const char* format, ...);

#ifdef __cplusplus
}
#endif
>>>>>>> da1ebaef

#endif  // RECOVERY_COMMON_H<|MERGE_RESOLUTION|>--- conflicted
+++ resolved
@@ -110,7 +110,6 @@
 #define STRINGIFY(x) #x
 #define EXPAND(x) STRINGIFY(x)
 
-<<<<<<< HEAD
 typedef struct {
     const char* mount_point;  // eg. "/cache".  must live in the root directory.
 
@@ -138,9 +137,6 @@
     const char* lun;          // (/sdcard, /emmc, /external_sd only) LUN file to
                               // use when mounting via USB mass storage
 } Volume;
-=======
-typedef struct fstab_rec Volume;
->>>>>>> da1ebaef
 
 typedef struct {
     // number of frames in indeterminate progress bar animation
@@ -164,15 +160,12 @@
 // fopen a file, mounting volumes and making parent dirs as necessary.
 FILE* fopen_path(const char *path, const char *mode);
 
-<<<<<<< HEAD
 int ui_get_selected_item();
 int ui_is_showing_back_button();
-=======
 void ui_print(const char* format, ...);
 
 #ifdef __cplusplus
 }
 #endif
->>>>>>> da1ebaef
 
 #endif  // RECOVERY_COMMON_H