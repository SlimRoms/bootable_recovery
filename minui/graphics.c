--- conflicted
+++ resolved
@@ -234,19 +234,12 @@
     GRFont *font = gr_font;
     unsigned off;
 
-<<<<<<< HEAD
+    if (!font->texture) return x;
+
+    bold = bold && (font->texture->height != font->cheight);
+
     x += overscan_offset_x;
     y += overscan_offset_y;
-
-    y -= font->ascent;
-=======
-    if (!font->texture) return x;
-
-    bold = bold && (font->texture->height != font->cheight);
-
-    x += overscan_offset_x;
-    y += overscan_offset_y;
->>>>>>> da1ebaef
 
     gl->bindTexture(gl, font->texture);
     gl->texEnvi(gl, GGL_TEXTURE_ENV, GGL_TEXTURE_ENV_MODE, GGL_REPLACE);
