/*
 * Copyright (C) 2014 The Android Open Source Project
 *
 * Licensed under the Apache License, Version 2.0 (the "License");
 * you may not use this file except in compliance with the License.
 * You may obtain a copy of the License at
 *
 *      http://www.apache.org/licenses/LICENSE-2.0
 *
 * Unless required by applicable law or agreed to in writing, software
 * distributed under the License is distributed on an "AS IS" BASIS,
 * WITHOUT WARRANTIES OR CONDITIONS OF ANY KIND, either express or implied.
 * See the License for the specific language governing permissions and
 * limitations under the License.
 */

#include <errno.h>
#include <fcntl.h>
#include <stdarg.h>
#include <stdlib.h>
#include <string.h>
#include <sys/stat.h>
#include <sys/time.h>
#include <sys/types.h>
#include <time.h>
#include <unistd.h>

#include <vector>

#include "common.h"
#include "device.h"
#include "wear_ui.h"
#include "cutils/properties.h"
#include "android-base/strings.h"
#include "android-base/stringprintf.h"

// There's only (at most) one of these objects, and global callbacks
// (for pthread_create, and the input event system) need to find it,
// so use a global variable.
static WearRecoveryUI* self = NULL;

// Return the current time as a double (including fractions of a second).
static double now() {
    struct timeval tv;
    gettimeofday(&tv, NULL);
    return tv.tv_sec + tv.tv_usec / 1000000.0;
}

WearRecoveryUI::WearRecoveryUI() :
    progress_bar_y(259),
    outer_height(0),
    outer_width(0),
    menu_unusable_rows(0) {
    intro_frames = 22;
    loop_frames = 60;
    animation_fps = 30;

    for (size_t i = 0; i < 5; i++)
        backgroundIcon[i] = NULL;

    self = this;
}

int WearRecoveryUI::GetProgressBaseline() {
    return progress_bar_y;
}

// Draw background frame on the screen.  Does not flip pages.
// Should only be called with updateMutex locked.
// TODO merge drawing routines with screen_ui
void WearRecoveryUI::draw_background_locked()
{
    pagesIdentical = false;
    gr_color(0, 0, 0, 255);
    gr_fill(0, 0, gr_fb_width(), gr_fb_height());

    if (currentIcon != NONE) {
        GRSurface* surface;
        if (currentIcon == INSTALLING_UPDATE || currentIcon == ERASING) {
            if (!intro_done) {
                surface = introFrames[current_frame];
            } else {
                surface = loopFrames[current_frame];
            }
        }
        else {
            surface = backgroundIcon[currentIcon];
        }

        int width = gr_get_width(surface);
        int height = gr_get_height(surface);

        int x = (gr_fb_width() - width) / 2;
        int y = (gr_fb_height() - height) / 2;

        gr_blit(surface, 0, 0, width, height, x, y);
    }
}

static const char* HEADERS[] = {
    "Swipe up/down to move.",
    "Swipe left/right to select.",
    "",
    NULL
};

// TODO merge drawing routines with screen_ui
void WearRecoveryUI::draw_screen_locked()
{
    char cur_selection_str[50];

    draw_background_locked();
    if (!show_text) {
        draw_foreground_locked();
    } else {
        SetColor(TEXT_FILL);
        gr_fill(0, 0, gr_fb_width(), gr_fb_height());

        int y = outer_height;
        int x = outer_width;
        if (show_menu) {
            char recovery_fingerprint[PROPERTY_VALUE_MAX];
            property_get("ro.bootimage.build.fingerprint", recovery_fingerprint, "");
            SetColor(HEADER);
            DrawTextLine(x + 4, &y, "Android Recovery", true);
            for (auto& chunk: android::base::Split(recovery_fingerprint, ":")) {
                DrawTextLine(x +4, &y, chunk.c_str(), false);
            }

            // This is actually the help strings.
            DrawTextLines(x + 4, &y, HEADERS);
            SetColor(HEADER);
            DrawTextLines(x + 4, &y, menu_headers_);

            // Show the current menu item number in relation to total number if
            // items don't fit on the screen.
            if (menu_items > menu_end - menu_start) {
                sprintf(cur_selection_str, "Current item: %d/%d", menu_sel + 1, menu_items);
                gr_text(gr_sys_font(), x+4, y, cur_selection_str, 1);
                y += char_height_+4;
            }

            // Menu begins here
            SetColor(MENU);

            for (int i = menu_start; i < menu_end; ++i) {

                if (i == menu_sel) {
                    // draw the highlight bar
                    SetColor(MENU_SEL_BG);
                    gr_fill(x, y-2, gr_fb_width()-x, y+char_height_+2);
                    // white text of selected item
                    SetColor(MENU_SEL_FG);
                    if (menu_[i][0]) {
                        gr_text(gr_sys_font(), x + 4, y, menu_[i], 1);
                    }
                    SetColor(MENU);
                } else if (menu_[i][0]) {
                    gr_text(gr_sys_font(), x + 4, y, menu_[i], 0);
                }
                y += char_height_+4;
            }
            SetColor(MENU);
            y += 4;
            gr_fill(0, y, gr_fb_width(), y+2);
            y += 4;
        }

        SetColor(LOG);

        // display from the bottom up, until we hit the top of the
        // screen, the bottom of the menu, or we've displayed the
        // entire text buffer.
        int ty;
        int row = (text_top_ + text_rows_ - 1) % text_rows_;
        size_t count = 0;
        for (int ty = gr_fb_height() - char_height_ - outer_height;
             ty > y + 2 && count < text_rows_;
             ty -= char_height_, ++count) {
            gr_text(gr_sys_font(), x+4, ty, text_[row], 0);
            --row;
            if (row < 0) row = text_rows_ - 1;
        }
    }
}

<<<<<<< HEAD
// Keeps the progress bar updated, even when the process is otherwise busy.
void* WearRecoveryUI::progress_thread(void *cookie) {
    self->progress_loop();
    return NULL;
}

void WearRecoveryUI::progress_loop() {
    double interval = 1.0 / animation_fps;
    for (;;) {
        double start = now();
        pthread_mutex_lock(&updateMutex);
        bool redraw = false;

        if ((currentIcon == INSTALLING_UPDATE || currentIcon == ERASING)
                                                            && !show_text) {
            if (!intro_done) {
                if (current_frame >= intro_frames - 1) {
                    intro_done = true;
                    current_frame = 0;
                } else {
                    current_frame++;
                }
            } else {
                current_frame = (current_frame + 1) % loop_frames;
            }
            redraw = true;
        }

        // move the progress bar forward on timed intervals, if configured
        int duration = progressScopeDuration;
        if (progressBarType == DETERMINATE && duration > 0) {
            double elapsed = now() - progressScopeTime;
            float p = 1.0 * elapsed / duration;
            if (p > 1.0) p = 1.0;
            if (p > progress) {
                progress = p;
                redraw = true;
            }
        }

        if (redraw) update_screen_locked();

        pthread_mutex_unlock(&updateMutex);
        double end = now();
        // minimum of 20ms delay between frames
        double delay = interval - (end-start);
        if (delay < 0.02) delay = 0.02;
        usleep(static_cast<useconds_t>(delay * 1000000));
    }
=======
// TODO merge drawing routines with screen_ui
void WearRecoveryUI::update_progress_locked() {
    draw_screen_locked();
    gr_flip();
>>>>>>> ad8b5a6c
}

void WearRecoveryUI::InitTextParams() {
    ScreenRecoveryUI::InitTextParams();

    text_cols_ = (gr_fb_width() - (outer_width * 2)) / char_width_;

    if (text_rows_ > kMaxRows) text_rows_ = kMaxRows;
    if (text_cols_ > kMaxCols) text_cols_ = kMaxCols;

    visible_text_rows = (gr_fb_height() - (outer_height * 2)) / char_height_;
}

void WearRecoveryUI::Init() {
    ScreenRecoveryUI::Init();

    LoadBitmap("icon_installing", &backgroundIcon[INSTALLING_UPDATE]);
    backgroundIcon[ERASING] = backgroundIcon[INSTALLING_UPDATE];
    LoadBitmap("icon_error", &backgroundIcon[ERROR]);
    backgroundIcon[NO_COMMAND] = backgroundIcon[ERROR];
}

void WearRecoveryUI::SetStage(int current, int max)
{
}

void WearRecoveryUI::Print(const char *fmt, ...)
{
    char buf[256];
    va_list ap;
    va_start(ap, fmt);
    vsnprintf(buf, 256, fmt, ap);
    va_end(ap);

    fputs(buf, stdout);

    // This can get called before ui_init(), so be careful.
    pthread_mutex_lock(&updateMutex);
    if (text_rows_ > 0 && text_cols_ > 0) {
        char *ptr;
        for (ptr = buf; *ptr != '\0'; ++ptr) {
            if (*ptr == '\n' || text_col_ >= text_cols_) {
                text_[text_row_][text_col_] = '\0';
                text_col_ = 0;
                text_row_ = (text_row_ + 1) % text_rows_;
                if (text_row_ == text_top_) text_top_ = (text_top_ + 1) % text_rows_;
            }
            if (*ptr != '\n') text_[text_row_][text_col_++] = *ptr;
        }
        text_[text_row_][text_col_] = '\0';
        update_screen_locked();
    }
    pthread_mutex_unlock(&updateMutex);
}

void WearRecoveryUI::StartMenu(const char* const * headers, const char* const * items,
                               int initial_selection) {
    pthread_mutex_lock(&updateMutex);
    if (text_rows_ > 0 && text_cols_ > 0) {
        menu_headers_ = headers;
        size_t i = 0;
        // "i < text_rows_" is removed from the loop termination condition,
        // which is different from the one in ScreenRecoveryUI::StartMenu().
        // Because WearRecoveryUI supports scrollable menu, it's fine to have
        // more entries than text_rows_. The menu may be truncated otherwise.
        // Bug: 23752519
        for (; items[i] != nullptr; i++) {
            strncpy(menu_[i], items[i], text_cols_ - 1);
            menu_[i][text_cols_ - 1] = '\0';
        }
        menu_items = i;
        show_menu = true;
        menu_sel = initial_selection;
        menu_start = 0;
        menu_end = visible_text_rows - 1 - menu_unusable_rows;
        if (menu_items <= menu_end)
          menu_end = menu_items;
        update_screen_locked();
    }
    pthread_mutex_unlock(&updateMutex);
}

int WearRecoveryUI::SelectMenu(int sel) {
    int old_sel;
    pthread_mutex_lock(&updateMutex);
    if (show_menu) {
        old_sel = menu_sel;
        menu_sel = sel;
        if (menu_sel < 0) menu_sel = 0;
        if (menu_sel >= menu_items) menu_sel = menu_items-1;
        if (menu_sel < menu_start) {
          menu_start--;
          menu_end--;
        } else if (menu_sel >= menu_end && menu_sel < menu_items) {
          menu_end++;
          menu_start++;
        }
        sel = menu_sel;
        if (menu_sel != old_sel) update_screen_locked();
    }
    pthread_mutex_unlock(&updateMutex);
    return sel;
}

void WearRecoveryUI::ShowFile(FILE* fp) {
    std::vector<off_t> offsets;
    offsets.push_back(ftello(fp));
    ClearText();

    struct stat sb;
    fstat(fileno(fp), &sb);

    bool show_prompt = false;
    while (true) {
        if (show_prompt) {
            Print("--(%d%% of %d bytes)--",
                  static_cast<int>(100 * (double(ftello(fp)) / double(sb.st_size))),
                  static_cast<int>(sb.st_size));
            Redraw();
            while (show_prompt) {
                show_prompt = false;
                int key = WaitKey();
                if (key == KEY_POWER || key == KEY_ENTER) {
                    return;
                } else if (key == KEY_UP || key == KEY_VOLUMEUP) {
                    if (offsets.size() <= 1) {
                        show_prompt = true;
                    } else {
                        offsets.pop_back();
                        fseek(fp, offsets.back(), SEEK_SET);
                    }
                } else {
                    if (feof(fp)) {
                        return;
                    }
                    offsets.push_back(ftello(fp));
                }
            }
            ClearText();
        }

        int ch = getc(fp);
        if (ch == EOF) {
            text_row_ = text_top_ = text_rows_ - 2;
            show_prompt = true;
        } else {
            PutChar(ch);
            if (text_col_ == 0 && text_row_ >= text_rows_ - 2) {
                text_top_ = text_row_;
                show_prompt = true;
            }
        }
    }
}

void WearRecoveryUI::PutChar(char ch) {
    pthread_mutex_lock(&updateMutex);
    if (ch != '\n') text_[text_row_][text_col_++] = ch;
    if (ch == '\n' || text_col_ >= text_cols_) {
        text_col_ = 0;
        ++text_row_;
    }
    pthread_mutex_unlock(&updateMutex);
}

void WearRecoveryUI::ShowFile(const char* filename) {
    FILE* fp = fopen_path(filename, "re");
    if (fp == nullptr) {
        Print("  Unable to open %s: %s\n", filename, strerror(errno));
        return;
    }
    ShowFile(fp);
    fclose(fp);
}

void WearRecoveryUI::ClearText() {
    pthread_mutex_lock(&updateMutex);
    text_col_ = 0;
    text_row_ = 0;
    text_top_ = 1;
    for (size_t i = 0; i < text_rows_; ++i) {
        memset(text_[i], 0, text_cols_ + 1);
    }
    pthread_mutex_unlock(&updateMutex);
}

void WearRecoveryUI::PrintOnScreenOnly(const char *fmt, ...) {
    va_list ap;
    va_start(ap, fmt);
    PrintV(fmt, false, ap);
    va_end(ap);
}

void WearRecoveryUI::PrintV(const char* fmt, bool copy_to_stdout, va_list ap) {
    std::string str;
    android::base::StringAppendV(&str, fmt, ap);

    if (copy_to_stdout) {
        fputs(str.c_str(), stdout);
    }

    pthread_mutex_lock(&updateMutex);
    if (text_rows_ > 0 && text_cols_ > 0) {
        for (const char* ptr = str.c_str(); *ptr != '\0'; ++ptr) {
            if (*ptr == '\n' || text_col_ >= text_cols_) {
                text_[text_row_][text_col_] = '\0';
                text_col_ = 0;
                text_row_ = (text_row_ + 1) % text_rows_;
                if (text_row_ == text_top_) text_top_ = (text_top_ + 1) % text_rows_;
            }
            if (*ptr != '\n') text_[text_row_][text_col_++] = *ptr;
        }
        text_[text_row_][text_col_] = '\0';
        update_screen_locked();
    }
    pthread_mutex_unlock(&updateMutex);
}<|MERGE_RESOLUTION|>--- conflicted
+++ resolved
@@ -184,62 +184,10 @@
     }
 }
 
-<<<<<<< HEAD
-// Keeps the progress bar updated, even when the process is otherwise busy.
-void* WearRecoveryUI::progress_thread(void *cookie) {
-    self->progress_loop();
-    return NULL;
-}
-
-void WearRecoveryUI::progress_loop() {
-    double interval = 1.0 / animation_fps;
-    for (;;) {
-        double start = now();
-        pthread_mutex_lock(&updateMutex);
-        bool redraw = false;
-
-        if ((currentIcon == INSTALLING_UPDATE || currentIcon == ERASING)
-                                                            && !show_text) {
-            if (!intro_done) {
-                if (current_frame >= intro_frames - 1) {
-                    intro_done = true;
-                    current_frame = 0;
-                } else {
-                    current_frame++;
-                }
-            } else {
-                current_frame = (current_frame + 1) % loop_frames;
-            }
-            redraw = true;
-        }
-
-        // move the progress bar forward on timed intervals, if configured
-        int duration = progressScopeDuration;
-        if (progressBarType == DETERMINATE && duration > 0) {
-            double elapsed = now() - progressScopeTime;
-            float p = 1.0 * elapsed / duration;
-            if (p > 1.0) p = 1.0;
-            if (p > progress) {
-                progress = p;
-                redraw = true;
-            }
-        }
-
-        if (redraw) update_screen_locked();
-
-        pthread_mutex_unlock(&updateMutex);
-        double end = now();
-        // minimum of 20ms delay between frames
-        double delay = interval - (end-start);
-        if (delay < 0.02) delay = 0.02;
-        usleep(static_cast<useconds_t>(delay * 1000000));
-    }
-=======
 // TODO merge drawing routines with screen_ui
 void WearRecoveryUI::update_progress_locked() {
     draw_screen_locked();
     gr_flip();
->>>>>>> ad8b5a6c
 }
 
 void WearRecoveryUI::InitTextParams() {
