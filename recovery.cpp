--- conflicted
+++ resolved
@@ -169,16 +169,15 @@
     return fp;
 }
 
-<<<<<<< HEAD
+bool is_ro_debuggable() {
+    char value[PROPERTY_VALUE_MAX+1];
+    return (property_get("ro.debuggable", value, NULL) == 1 && value[0] == '1');
+}
+
 static void redirect_stdio(const char* filename) {
     // If these fail, there's not really anywhere to complain...
     freopen(filename, "a", stdout); setbuf(stdout, NULL);
     freopen(filename, "a", stderr); setbuf(stderr, NULL);
-=======
-bool is_ro_debuggable() {
-    char value[PROPERTY_VALUE_MAX+1];
-    return (property_get("ro.debuggable", value, NULL) == 1 && value[0] == '1');
->>>>>>> 35efcd27
 }
 
 // close a file, log an error if the error indicator is set
